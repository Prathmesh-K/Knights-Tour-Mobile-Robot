module cmd_proc(clk,rst_n,cmd,cmd_rdy,clr_cmd_rdy,send_resp,strt_cal,
                cal_done,heading,heading_rdy,lftIR,cntrIR,rghtIR,error,
<<<<<<< HEAD
                frwrd,moving,tour_go,fanfare_go);
                
  parameter FAST_SIM = 1;              // speeds up incrementing of frwrd register for faster simulation
                
  input clk,rst_n;                     // 50MHz clock and asynch active low reset

  input [15:0] cmd;                    // command from BLE
  input cmd_rdy;                       // command ready
  output logic clr_cmd_rdy;            // mark command as consumed
  output logic send_resp;              // command finished, send_response via UART_wrapper/BT

  output logic strt_cal;               // initiate calibration of gyro
  input cal_done;                      // calibration of gyro done
  input signed [11:0] heading;         // heading from gyro
  input heading_rdy;                   // pulses high 1 clk for valid heading reading

  output logic moving;                 // asserted when moving (allows yaw integration)

  output reg signed [11:0] error;      // error to PID (heading - desired_heading)
  output reg [9:0] frwrd;              // forward speed register
=======
				frwrd,moving,tour_go,fanfare_go);
				
  parameter FAST_SIM = 1;		        // speeds up incrementing of frwrd register for faster simulation
				
  input clk,rst_n;					        // 50MHz clock and asynch active low reset

  input [15:0] cmd;					        // command from BLE
  input cmd_rdy;					          // command ready
  output logic clr_cmd_rdy;			    // mark command as consumed
  output logic send_resp;			      // command finished, send_response via UART_wrapper/BT

  output logic strt_cal;			      // initiate calibration of gyro
  input cal_done;					          // calibration of gyro done
  input signed [11:0] heading;		  // heading from gyro
  input heading_rdy;				        // pulses high 1 clk for valid heading reading

  output logic moving;				      // asserted when moving (allows yaw integration)

  output reg signed [11:0] error;	  // error to PID (heading - desired_heading)
  output reg [9:0] frwrd;			      // forward speed register
  
  input lftIR;						          // nudge error +
  input cntrIR;						          // center IR reading (have I passed a line)
  input rghtIR;						          // nudge error -

  output logic tour_go;				      // pulse to initiate TourCmd block
  output logic fanfare_go;			    // kick off the "Charge!" fanfare on piezo

  ////////////////////////////////////////
  // Declare state types as enumerated //
  //////////////////////////////////////
  // We have ? states
  typedef enum logic [1:0] {IDLE, ???} state_t;

  // Declare state signals
  state_t state, nxt_state;

  ///////////////////////////////////
  // Declare any internal signals //
  /////////////////////////////////


  //////////////////////////////////////
  // Count the squares as the Knight //
  // passes reflectve bands         //
  ///////////////////////////////////
  // Implement counter to count number of bits shifted out on the MOSI line.
  always_ff @(posedge clk) begin
      bit_cntr <=  (init)  ? 5'h0          : // Reset to 0 initially.
                   (shift) ? bit_cntr + 1  : // Increment the bit count whenever we shift a bit.
                   bit_cntr; // Otherwise hold current value.
  end


  ////////////////////////////////////
	// Implement State Machine Logic //
	//////////////////////////////////

  // Implements state machine register, holding current state or next state, accordingly.
  always_ff @(posedge clk, negedge rst_n) begin
      if(!rst_n)
        state <= IDLE; // Reset into the idle state if machine is reset.
      else
        state <= nxt_state; // Store the next state as the current state by default.
  end

  // Implements the combinational state transition and output logic of the state machine.
	always_comb begin
	/////////////////////////////////////////
  // Default all SM outputs & nxt_state //
	///////////////////////////////////////
    case (state)
      default : begin 
        
      end
      ???? : begin 
        
      end
      ???? : begin
        
      end
    endcase
  end
>>>>>>> db4b8593
  
  input lftIR;                         // nudge error +
  input cntrIR;                        // center IR reading (have I passed a line)
  input rghtIR;                        // nudge error -

  output logic tour_go;                // pulse to initiate TourCmd block
  output logic fanfare_go;             // kick off the "Charge!" fanfare on piezo

  ////////////////////////////////////////
  // Declare state types as enumerated //
  //////////////////////////////////////
  // We have ? states
  typedef enum logic [1:0] {IDLE, ???} state_t;

  // Declare state signals
  state_t state, nxt_state;

  ///////////////////////////////////
  // Declare any internal signals //
  /////////////////////////////////


  //////////////////////////////////////
  // Count the squares as the Knight //
  // passes reflectve bands         //
  ///////////////////////////////////
  // Implement counter to count number of bits shifted out on the MOSI line.
  always_ff @(posedge clk) begin
      bit_cntr <=  (init)  ? 5'h0          : // Reset to 0 initially.
                   (shift) ? bit_cntr + 1  : // Increment the bit count whenever we shift a bit.
                   bit_cntr; // Otherwise hold current value.
  end

  ///////////////////////////////////////////////
  // Determine if cntrlIR is on a rising edge //
  /////////////////////////////////////////////


  ////////////////////////////////////
  // Implement State Machine Logic //
  //////////////////////////////////

  // Implements state machine register, holding current state or next state, accordingly.
  always_ff @(posedge clk, negedge rst_n) begin
      if(!rst_n)
        state <= IDLE; // Reset into the idle state if machine is reset.
      else
        state <= nxt_state; // Store the next state as the current state by default.
  end

  // Implements the combinational state transition and output logic of the state machine.
  always_comb begin
  /////////////////////////////////////////
  // Default all SM outputs & nxt_state //
  ///////////////////////////////////////
    case (state)
      default : begin 
        
      end
      ???? : begin 
        
      end
      ???? : begin
        
      end
    endcase
  end
endmodule<|MERGE_RESOLUTION|>--- conflicted
+++ resolved
@@ -1,6 +1,5 @@
 module cmd_proc(clk,rst_n,cmd,cmd_rdy,clr_cmd_rdy,send_resp,strt_cal,
                 cal_done,heading,heading_rdy,lftIR,cntrIR,rghtIR,error,
-<<<<<<< HEAD
                 frwrd,moving,tour_go,fanfare_go);
                 
   parameter FAST_SIM = 1;              // speeds up incrementing of frwrd register for faster simulation
@@ -21,34 +20,13 @@
 
   output reg signed [11:0] error;      // error to PID (heading - desired_heading)
   output reg [9:0] frwrd;              // forward speed register
-=======
-				frwrd,moving,tour_go,fanfare_go);
-				
-  parameter FAST_SIM = 1;		        // speeds up incrementing of frwrd register for faster simulation
-				
-  input clk,rst_n;					        // 50MHz clock and asynch active low reset
+  
+  input lftIR;                         // nudge error +
+  input cntrIR;                        // center IR reading (have I passed a line)
+  input rghtIR;                        // nudge error -
 
-  input [15:0] cmd;					        // command from BLE
-  input cmd_rdy;					          // command ready
-  output logic clr_cmd_rdy;			    // mark command as consumed
-  output logic send_resp;			      // command finished, send_response via UART_wrapper/BT
-
-  output logic strt_cal;			      // initiate calibration of gyro
-  input cal_done;					          // calibration of gyro done
-  input signed [11:0] heading;		  // heading from gyro
-  input heading_rdy;				        // pulses high 1 clk for valid heading reading
-
-  output logic moving;				      // asserted when moving (allows yaw integration)
-
-  output reg signed [11:0] error;	  // error to PID (heading - desired_heading)
-  output reg [9:0] frwrd;			      // forward speed register
-  
-  input lftIR;						          // nudge error +
-  input cntrIR;						          // center IR reading (have I passed a line)
-  input rghtIR;						          // nudge error -
-
-  output logic tour_go;				      // pulse to initiate TourCmd block
-  output logic fanfare_go;			    // kick off the "Charge!" fanfare on piezo
+  output logic tour_go;                // pulse to initiate TourCmd block
+  output logic fanfare_go;             // kick off the "Charge!" fanfare on piezo
 
   ////////////////////////////////////////
   // Declare state types as enumerated //
@@ -105,72 +83,5 @@
       end
     endcase
   end
->>>>>>> db4b8593
   
-  input lftIR;                         // nudge error +
-  input cntrIR;                        // center IR reading (have I passed a line)
-  input rghtIR;                        // nudge error -
-
-  output logic tour_go;                // pulse to initiate TourCmd block
-  output logic fanfare_go;             // kick off the "Charge!" fanfare on piezo
-
-  ////////////////////////////////////////
-  // Declare state types as enumerated //
-  //////////////////////////////////////
-  // We have ? states
-  typedef enum logic [1:0] {IDLE, ???} state_t;
-
-  // Declare state signals
-  state_t state, nxt_state;
-
-  ///////////////////////////////////
-  // Declare any internal signals //
-  /////////////////////////////////
-
-
-  //////////////////////////////////////
-  // Count the squares as the Knight //
-  // passes reflectve bands         //
-  ///////////////////////////////////
-  // Implement counter to count number of bits shifted out on the MOSI line.
-  always_ff @(posedge clk) begin
-      bit_cntr <=  (init)  ? 5'h0          : // Reset to 0 initially.
-                   (shift) ? bit_cntr + 1  : // Increment the bit count whenever we shift a bit.
-                   bit_cntr; // Otherwise hold current value.
-  end
-
-  ///////////////////////////////////////////////
-  // Determine if cntrlIR is on a rising edge //
-  /////////////////////////////////////////////
-
-
-  ////////////////////////////////////
-  // Implement State Machine Logic //
-  //////////////////////////////////
-
-  // Implements state machine register, holding current state or next state, accordingly.
-  always_ff @(posedge clk, negedge rst_n) begin
-      if(!rst_n)
-        state <= IDLE; // Reset into the idle state if machine is reset.
-      else
-        state <= nxt_state; // Store the next state as the current state by default.
-  end
-
-  // Implements the combinational state transition and output logic of the state machine.
-  always_comb begin
-  /////////////////////////////////////////
-  // Default all SM outputs & nxt_state //
-  ///////////////////////////////////////
-    case (state)
-      default : begin 
-        
-      end
-      ???? : begin 
-        
-      end
-      ???? : begin
-        
-      end
-    endcase
-  end
 endmodule