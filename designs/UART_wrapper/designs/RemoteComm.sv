--- conflicted
+++ resolved
@@ -41,15 +41,9 @@
             .TX(TX), .rx_rdy(resp_rdy), .tx_done(tx_done), .rx_data(resp));
   
   // Store the low byte of the 16-bit command when snd_cmd is asserted.
-<<<<<<< HEAD
   always_ff @(posedge clk or negedge rst_n) begin
       if(!rst_n)
         low_byte <= 8'h00; // Reset the low byte to 0 when the system is reset.
-=======
-  always_ff @(posedge clk, negedge rst_n) begin
-      if (!rst_n)
-        low_byte <= 8'h00;
->>>>>>> 9fbf3386
       else if (snd_cmd)
         low_byte <= cmd[7:0];
   end
